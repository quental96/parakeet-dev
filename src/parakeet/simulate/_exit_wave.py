#
# parakeet.simulate.exit_wave.py
#
# Copyright (C) 2019 Diamond Light Source and Rosalind Franklin Institute
#
# Author: James Parkhurst
#
# This code is distributed under the GPLv3 license, a copy of
# which is included in the root directory of this package.
#

import logging
import numpy as np
import time
import parakeet.config
import parakeet.dqe
import parakeet.freeze
import parakeet.futures
import parakeet.inelastic
import parakeet.io
import parakeet.sample
import parakeet.simulate
from parakeet.simulate.simulation import Simulation
from parakeet.simulate.engine import SimulationEngine
from parakeet.microscope import Microscope
from functools import singledispatch
from math import pi
from scipy.spatial.transform import Rotation as R


__all__ = ["exit_wave"]


# Get the logger
logger = logging.getLogger(__name__)


class ExitWaveImageSimulator(object):
    """
    A class to do the actual simulation

    The simulation is structured this way because the input data to the
    simulation is large enough that it makes an overhead to creating the
    individual processes.

    """

    def __init__(
        self,
        microscope=None,
        sample=None,
        scan=None,
        simulation=None,
        device="gpu",
        gpu_id=None,
    ):
        self.microscope = microscope
        self.sample = sample
        self.scan = scan
        self.simulation = simulation
        self.device = device
        self.gpu_id = gpu_id

    def __call__(self, index):
        """
        Simulate a single frame

        Args:
            simulation (object): The simulation object
            index (int): The frame number

        Returns:
            tuple: (angle, image)

        """

        # Get the specimen atoms
        logger.info(f"Simulating image {index+1}")

        # Get the rotation angle
        image_number = self.scan.image_number[index]
        fraction_number = self.scan.fraction_number[index]
        angle = self.scan.angles[index]
        axis = self.scan.axes[index]
        position = self.scan.position[index]
        orientation = self.scan.orientation[index]
        shift = self.scan.shift[index]
        drift = self.scan.shift_delta[index]
        beam_tilt_theta = self.scan.beam_tilt_theta[index]
        beam_tilt_phi = self.scan.beam_tilt_phi[index]
        exposure_time = self.scan.exposure_time[index]
        electrons_per_angstrom = self.scan.electrons_per_angstrom[index]

        # The field of view
        nx = self.microscope.detector.nx
        ny = self.microscope.detector.ny
        pixel_size = self.microscope.detector.pixel_size
        origin = np.array(self.microscope.detector.origin)
        margin = self.simulation["margin"]
        padding = self.simulation["padding"]
        x_fov = nx * pixel_size
        y_fov = ny * pixel_size
        # margin_offset = margin * pixel_size
        # padding_offset = padding * pixel_size
        offset = (padding + margin) * pixel_size

<<<<<<< HEAD
=======
        # Create the multem system configuration
        system_conf = parakeet.simulate.simulation.create_system_configuration(
            self.device,
            self.gpu_id,
        )

>>>>>>> f1651177
        # The Z centre
        z_centre = self.sample.centre[2]

        # Create the multem system configuration
        simulate = SimulationEngine(
            self.device,
            self.microscope,
            self.simulation["slice_thickness"],
            self.simulation["margin"] + self.simulation["padding"],
            "EWRS",
            z_centre,
        )

        # Set the specimen size
        simulate.input.spec_lx = x_fov + offset * 2
        simulate.input.spec_ly = y_fov + offset * 2
        simulate.input.spec_lz = self.sample.containing_box[1][2]

        # Set the beam tilt
        simulate.input.theta += beam_tilt_theta
        simulate.input.phi += beam_tilt_phi

        # Compute the B factor
        if self.simulation["radiation_damage_model"]:
            simulate.input.static_B_factor = (
                8
                * pi**2
                * (
                    self.simulation["sensitivity_coefficient"]
                    * electrons_per_angstrom
                    * (index + 1)
                )
            )
        else:
            simulate.input.static_B_factor = 0

        # Set the atoms in the input after translating them for the offset
        atoms = self.sample.get_atoms()
        logger.info("Simulating with %d atoms" % atoms.data.shape[0])
        if len(atoms.data) > 0:
            coords = atoms.data[["x", "y", "z"]].to_numpy()
            coords = (
                R.from_rotvec(orientation).apply(coords - self.sample.centre)
                + self.sample.centre
                - position
            ).astype("float32")
            atoms.data["x"] = coords[:, 0]
            atoms.data["y"] = coords[:, 1]
            atoms.data["z"] = coords[:, 2]

        # Select atoms in FOV
        fov_xmin = origin[0] - offset
        fov_xmax = fov_xmin + x_fov + 2 * offset
        fov_ymin = origin[1] - offset
        fov_ymax = fov_ymin + y_fov + 2 * offset
        if len(atoms.data) > 0:
            select = (
                (atoms.data["x"] >= fov_xmin)
                & (atoms.data["x"] <= fov_xmax)
                & (atoms.data["y"] >= fov_ymin)
                & (atoms.data["y"] <= fov_ymax)
            )
            atoms.data = atoms.data[select]

        # Translate for the detector
        simulate.input.spec_atoms = atoms.translate(
            (offset - origin[0], offset - origin[1], 0)
        ).to_multem()
        logger.info("   Got spec atoms")

        if len(atoms.data) > 0:
            print(
                "Atoms X min/max: %.1f, %.1f"
                % (atoms.data["x"].min(), atoms.data["x"].max())
            )
            print(
                "Atoms Y min/max: %.1f, %.1f"
                % (atoms.data["y"].min(), atoms.data["y"].max())
            )
            print(
                "Atoms Z min/max: %.1f, %.1f"
                % (atoms.data["z"].min(), atoms.data["z"].max())
            )

        if self.simulation["ice"] == True:
            # Get the masker
            masker = simulate.masker(
                index,
                pixel_size,
                origin,
                offset,
                orientation,
                position,
                self.sample,
                self.scan,
                self.simulation,
            )

            # Run the simulation
            image = simulate.image(masker)

        else:
            # Run the simulation
            logger.info("Simulating")
            image = simulate.image()

        # Get the ideal image data
        # Multem outputs data in column major format. In C++ and Python we
        # generally deal with data in row major format so we must do a
        # transpose here.
        x0 = padding
        y0 = padding
        x1 = image.shape[1] - padding
        y1 = image.shape[0] - padding
        image = image[y0:y1, x0:x1]

        # Print some info
        psi_tot = np.abs(image) ** 2
        logger.info("Ideal image min/max: %f/%f" % (np.min(psi_tot), np.max(psi_tot)))

        # Get the timestamp
        timestamp = time.time()

        # Set the metaadata
        metadata = self.metadata[index]
        metadata["image_number"] = image_number
        metadata["fraction_number"] = fraction_number
        metadata["timestamp"] = timestamp
        metadata["tilt_alpha"] = angle
        metadata["tilt_axis_x"] = axis[0]
        metadata["tilt_axis_y"] = axis[1]
        metadata["tilt_axis_z"] = axis[2]
        metadata["shift_x"] = shift[0]
        metadata["shift_y"] = shift[1]
        metadata["stage_z"] = shift[2]
        metadata["shift_offset_x"] = drift[0]
        metadata["shift_offset_y"] = drift[1]
        metadata["stage_offset_z"] = drift[2]
        metadata["energy"] = self.microscope.beam.energy
        metadata["theta"] = self.microscope.beam.theta
        metadata["phi"] = self.microscope.beam.phi
        metadata["image_size_x"] = nx
        metadata["image_size_y"] = ny
        metadata["ice"] = self.simulation["ice"]
        metadata["damage_model"] = self.simulation["radiation_damage_model"]
        metadata["sensitivity_coefficient"] = self.simulation["sensitivity_coefficient"]
        metadata["exposure_time"] = exposure_time
        metadata["dose"] = electrons_per_angstrom

        # Compute the image scaled with Poisson noise
        return (index, image, metadata)


def simulation_factory(
    microscope: Microscope,
    sample: parakeet.sample.Sample,
    scan: parakeet.scan.Scan,
    simulation: dict = None,
    multiprocessing: dict = None,
) -> Simulation:
    """
    Create the simulation

    Args:
        microscope (object); The microscope object
        sample (object): The sample object
        scan (object): The scan object
        simulation (object): The simulation parameters
        multiprocessing (object): The multiprocessing parameters

    Returns:
        object: The simulation object

    """
    # Get the margin
    margin = 0 if simulation is None else simulation.get("margin", 0)

    # Check multiprocessing settings
    if multiprocessing is None:
        multiprocessing = {"device": "gpu", "nproc": 1, "gpu_id": 0}
    else:
        assert multiprocessing["nproc"] in [None, 1]
        assert len(multiprocessing["gpu_id"]) == 1

    # Create the simulation
    return Simulation(
        image_size=(
            microscope.detector.nx + 2 * margin,
            microscope.detector.ny + 2 * margin,
        ),
        pixel_size=microscope.detector.pixel_size,
        scan=scan,
        simulate_image=ExitWaveImageSimulator(
            microscope=microscope,
            sample=sample,
            scan=scan,
            simulation=simulation,
            device=multiprocessing["device"],
            gpu_id=multiprocessing["gpu_id"][0],
        ),
    )


@singledispatch
def exit_wave(
    config_file,
    sample_file: str,
    exit_wave_file: str,
    device: str = None,
    nproc: int = None,
    gpu_id: list = None,
):
    """
    Simulate the exit wave from the sample

    Args:
        config_file: The config filename
        sample_file: The sample filename
        exit_wave_file: The exit wave filename
        device: The device to run on (cpu or gpu)
        nproc: The number of processes
        gpu_id: The list of gpu ids

    """

    # Load the full configuration
    config = parakeet.config.load(config_file)

    # Set the command line args in a dict
    if device is not None:
        config.multiprocessing.device = device
    if nproc is not None:
        config.multiprocessing.nproc = nproc
    if gpu_id is not None:
        config.multiprocessing.gpu_id = gpu_id

    # Print some options
    parakeet.config.show(config)

    # Create the sample
    logger.info(f"Loading sample from {sample_file}")
    sample = parakeet.sample.load(sample_file)

    # The exit wave file
    _exit_wave_Config(config, sample, exit_wave_file)


@exit_wave.register(parakeet.config.Config)
def _exit_wave_Config(
    config: parakeet.config.Config, sample: parakeet.sample.Sample, exit_wave_file: str
):
    """
    Simulate the exit wave from the sample

    Args:
        config: The config object
        sample: The sample object
        exit_wave_file: The exit wave filename

    """

    # Create the microscope
    microscope = parakeet.microscope.new(config.microscope)

    # Create the scan
    if config.scan.step_pos == "auto":
        radius = sample.shape_radius
        config.scan.step_pos = config.scan.step_angle * radius * pi / 180.0
    scan = parakeet.scan.new(
        electrons_per_angstrom=microscope.beam.electrons_per_angstrom,
        **config.scan.dict(),
    )

    # Create the simulation
    simulation = simulation_factory(
        microscope,
        sample,
        scan,
        simulation=config.simulation.dict(),
        multiprocessing=config.multiprocessing.dict(),
    )

    # Create the writer
    logger.info(f"Opening file: {exit_wave_file}")
    writer = parakeet.io.new(
        exit_wave_file,
        shape=simulation.shape,
        pixel_size=simulation.pixel_size,
        dtype=np.complex64,
    )

    # Run the simulation
    simulation.simulate_image.metadata = writer.header
    simulation.run(writer)<|MERGE_RESOLUTION|>--- conflicted
+++ resolved
@@ -104,15 +104,6 @@
         # padding_offset = padding * pixel_size
         offset = (padding + margin) * pixel_size
 
-<<<<<<< HEAD
-=======
-        # Create the multem system configuration
-        system_conf = parakeet.simulate.simulation.create_system_configuration(
-            self.device,
-            self.gpu_id,
-        )
-
->>>>>>> f1651177
         # The Z centre
         z_centre = self.sample.centre[2]
 
