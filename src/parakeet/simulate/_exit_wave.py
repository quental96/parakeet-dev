#
# parakeet.simulate.exit_wave.py
#
# Copyright (C) 2019 Diamond Light Source and Rosalind Franklin Institute
#
# Author: James Parkhurst
#
# This code is distributed under the GPLv3 license, a copy of
# which is included in the root directory of this package.
#

import logging
import numpy as np
import time
import parakeet.config
import parakeet.dqe
import parakeet.freeze
import parakeet.futures
import parakeet.inelastic
import parakeet.io
import parakeet.sample
import parakeet.simulate
from parakeet.simulate.simulation import Simulation
from parakeet.simulate.engine import SimulationEngine
from parakeet.microscope import Microscope
from parakeet.scan import Scan
from functools import singledispatch
from math import pi
from collections.abc import Iterable
from scipy.spatial.transform import Rotation as R


__all__ = ["exit_wave"]


Device = parakeet.config.Device
ClusterMethod = parakeet.config.ClusterMethod
Sample = parakeet.sample.Sample

# Get the logger
logger = logging.getLogger(__name__)


class ExitWaveImageSimulator(object):
    """
    A class to do the actual simulation

    The simulation is structured this way because the input data to the
    simulation is large enough that it makes an overhead to creating the
    individual processes.

    """

    def __init__(
        self, microscope=None, sample=None, scan=None, simulation=None, device="gpu"
    ):
        self.microscope = microscope
        self.sample = sample
        self.scan = scan
        self.simulation = simulation
        self.device = device

<<<<<<< HEAD
    def get_beam_drift(self, index, angle):
        """
        Get the beam drift

        Returns:
            tuple: shiftx, shifty - the beam drift
        """

        beam_drift = self.microscope.beam.drift
        driftx = 0
        drifty = 0
        if beam_drift and not beam_drift["type"] is None:
            if beam_drift["type"] == "random":
                driftx, drifty = np.random.normal(0, beam_drift["magnitude"], size=2)
                logger.info("Adding drift of %f, %f " % (driftx, drifty))
            elif beam_drift["type"] == "random_smoothed":
                if index == 0:

                    def generate_smoothed_random(magnitude, num_images):
                        drift = np.random.normal(0, magnitude, size=(num_images, 2))
                        driftx = np.convolve(drift[:, 0], np.ones(5) / 5, mode="same")
                        drifty = np.convolve(drift[:, 1], np.ones(5) / 5, mode="same")
                        return driftx, drifty

                    self._beam_drift = generate_smoothed_random(
                        beam_drift["magnitude"], len(self.scan)
                    )
                driftx = self._beam_drift[0][index]
                drifty = self._beam_drift[1][index]
                logger.info("Adding drift of %f, %f " % (driftx, drifty))
            elif beam_drift["type"] == "sinusoidal":
                driftx = sin(angle * pi / 180) * beam_drift["magnitude"]
                drifty = driftx
                logger.info("Adding drift of %f, %f " % (driftx, drifty))
            else:
                raise RuntimeError("Unknown drift type")

        # Return the beam drift
        return driftx, drifty
=======
    def get_masker(
        self,
        index,
        input_multislice,
        pixel_size,
        drift,
        origin,
        offset,
        orientation,
        shift,
    ):
        """
        Get the masker object for the ice specification

        """

        # Create the masker
        masker = multem.Masker(input_multislice.nx, input_multislice.ny, pixel_size)

        # Get the sample centre
        shape = self.sample.shape
        centre = np.array(self.sample.centre)
        drift = np.array(drift)
        detector_origin = np.array([origin[0], origin[1], 0])
        centre = centre + offset - detector_origin - shift

        # Set the shape
        if shape["type"] == "cube":
            length = shape["cube"]["length"]
            masker.set_cuboid(
                (
                    centre[0] - length / 2,
                    centre[1] - length / 2,
                    centre[2] - length / 2,
                ),
                (length, length, length),
            )
        elif shape["type"] == "cuboid":
            length_x = shape["cuboid"]["length_x"]
            length_y = shape["cuboid"]["length_y"]
            length_z = shape["cuboid"]["length_z"]
            masker.set_cuboid(
                (
                    centre[0] - length_x / 2,
                    centre[1] - length_y / 2,
                    centre[2] - length_z / 2,
                ),
                (length_x, length_y, length_z),
            )
        elif shape["type"] == "cylinder":
            radius = shape["cylinder"]["radius"]
            if not isinstance(radius, Iterable):
                radius = [radius]
            length = shape["cylinder"]["length"]
            offset_x = shape["cylinder"].get("offset_x", None)
            offset_z = shape["cylinder"].get("offset_z", None)
            axis = shape["cylinder"].get("axis", (0, 1, 0))
            if offset_x is None:
                offset_x = [0] * len(radius)
            if offset_z is None:
                offset_z = [0] * len(radius)
            masker.set_cylinder(
                (centre[0], centre[1] - length / 2, centre[2]),
                axis,
                length,
                list(radius),
                list(offset_x),
                list(offset_z),
            )

        # Rotate unless we have a single particle type simulation
        if self.scan.is_uniform_angular_scan:
            masker.set_rotation(centre, (0, 0, 0))
        else:
            masker.set_rotation(centre, orientation)

        # Get the masker
        return masker
>>>>>>> fdabb33c

    def __call__(self, index):
        """
        Simulate a single frame

        Args:
            simulation (object): The simulation object
            index (int): The frame number

        Returns:
            tuple: (angle, image)

        """

        # Get the specimen atoms
        logger.info(f"Simulating image {index+1}")

        # Get the rotation angle
        image_number = self.scan.image_number[index]
        fraction_number = self.scan.fraction_number[index]
        angle = self.scan.angles[index]
        axis = self.scan.axes[index]
        position = self.scan.position[index]
        orientation = self.scan.orientation[index]
        shift = self.scan.shift[index]
        drift = self.scan.shift_delta[index]
        beam_tilt_theta = self.scan.beam_tilt_theta[index]
        beam_tilt_phi = self.scan.beam_tilt_phi[index]
        exposure_time = self.scan.exposure_time[index]
        electrons_per_angstrom = self.scan.electrons_per_angstrom[index]

        # The field of view
        nx = self.microscope.detector.nx
        ny = self.microscope.detector.ny
        pixel_size = self.microscope.detector.pixel_size
        origin = np.array(self.microscope.detector.origin)
        margin = self.simulation["margin"]
        padding = self.simulation["padding"]
        x_fov = nx * pixel_size
        y_fov = ny * pixel_size
        # margin_offset = margin * pixel_size
        # padding_offset = padding * pixel_size
        offset = (padding + margin) * pixel_size

        # The Z centre
        z_centre = self.sample.centre[2]

        # Create the multem system configuration
        simulate = SimulationEngine(
            self.device,
            self.microscope,
            self.simulation["slice_thickness"],
            self.simulation["margin"] + self.simulation["padding"],
            "EWRS",
            z_centre,
        )

        # Set the specimen size
        simulate.input.spec_lx = x_fov + offset * 2
        simulate.input.spec_ly = y_fov + offset * 2
        simulate.input.spec_lz = self.sample.containing_box[1][2]

        # Set the beam tilt
        input_multislice.theta += beam_tilt_theta
        input_multislice.phi += beam_tilt_phi

        # Compute the B factor
        if self.simulation["radiation_damage_model"]:
            simulate.input.static_B_factor = (
                8
                * pi**2
                * (
                    self.simulation["sensitivity_coefficient"]
                    * electrons_per_angstrom
                    * (index + 1)
                )
            )
        else:
            simulate.input.static_B_factor = 0

        # Set the atoms in the input after translating them for the offset
        atoms = self.sample.get_atoms()
        logger.info("Simulating with %d atoms" % atoms.data.shape[0])
        if len(atoms.data) > 0:
            coords = atoms.data[["x", "y", "z"]].to_numpy()
            coords = (
                R.from_rotvec(orientation).apply(coords - self.sample.centre)
                + self.sample.centre
                - position
            ).astype("float32")
            atoms.data["x"] = coords[:, 0]
            atoms.data["y"] = coords[:, 1]
            atoms.data["z"] = coords[:, 2]

<<<<<<< HEAD
        simulate.input.spec_atoms = atoms.translate(
=======
        # Select atoms in FOV
        fov_xmin = origin[0] - offset
        fov_xmax = fov_xmin + x_fov + 2 * offset
        fov_ymin = origin[1] - offset
        fov_ymax = fov_ymin + y_fov + 2 * offset
        if len(atoms.data) > 0:
            select = (
                (atoms.data["x"] >= fov_xmin)
                & (atoms.data["x"] <= fov_xmax)
                & (atoms.data["y"] >= fov_ymin)
                & (atoms.data["y"] <= fov_ymax)
            )
            atoms.data = atoms.data[select]

        # Translate for the detector
        input_multislice.spec_atoms = atoms.translate(
>>>>>>> fdabb33c
            (offset - origin[0], offset - origin[1], 0)
        ).to_multem()
        logger.info("   Got spec atoms")

        if len(atoms.data) > 0:
            print(
                "Atoms X min/max: %.1f, %.1f"
                % (atoms.data["x"].min(), atoms.data["x"].max())
            )
            print(
                "Atoms Y min/max: %.1f, %.1f"
                % (atoms.data["y"].min(), atoms.data["y"].max())
            )
            print(
                "Atoms Z min/max: %.1f, %.1f"
                % (atoms.data["z"].min(), atoms.data["z"].max())
            )

        if self.simulation["ice"] == True:
            # Get the masker
<<<<<<< HEAD
            masker = simulate.masker(
                index, pixel_size, (driftx, drifty, 0), origin, offset
=======
            masker = self.get_masker(
                index,
                input_multislice,
                pixel_size,
                drift,
                origin,
                offset,
                orientation,
                position,
>>>>>>> fdabb33c
            )

            # Run the simulation
            image = simulate.image(masker)

        else:
            # Run the simulation
            logger.info("Simulating")
            image = simulate.image()

        # Get the ideal image data
        # Multem outputs data in column major format. In C++ and Python we
        # generally deal with data in row major format so we must do a
        # transpose here.
<<<<<<< HEAD
        image = image[padding:-padding, padding:-padding]
=======
        image = np.array(output_multislice.data[0].psi_coh).T
        x0 = padding
        y0 = padding
        x1 = image.shape[1] - padding
        y1 = image.shape[0] - padding
        image = image[y0:y1, x0:x1]
>>>>>>> fdabb33c

        # Print some info
        psi_tot = np.abs(image) ** 2
        logger.info("Ideal image min/max: %f/%f" % (np.min(psi_tot), np.max(psi_tot)))

        # Get the timestamp
        timestamp = time.time()

        # Set the metaadata
        metadata = self.metadata[index]
        metadata["image_number"] = image_number
        metadata["fraction_number"] = fraction_number
        metadata["timestamp"] = timestamp
        metadata["tilt_alpha"] = angle
        metadata["tilt_axis_x"] = axis[0]
        metadata["tilt_axis_y"] = axis[1]
        metadata["tilt_axis_z"] = axis[2]
        metadata["shift_x"] = shift[0]
        metadata["shift_y"] = shift[1]
        metadata["stage_z"] = shift[2]
        metadata["shift_offset_x"] = drift[0]
        metadata["shift_offset_y"] = drift[1]
        metadata["stage_offset_z"] = drift[2]
        metadata["energy"] = self.microscope.beam.energy
        metadata["theta"] = self.microscope.beam.theta
        metadata["phi"] = self.microscope.beam.phi
        metadata["image_size_x"] = nx
        metadata["image_size_y"] = ny
        metadata["ice"] = self.simulation["ice"]
        metadata["damage_model"] = self.simulation["radiation_damage_model"]
        metadata["sensitivity_coefficient"] = self.simulation["sensitivity_coefficient"]
        metadata["exposure_time"] = exposure_time
        metadata["dose"] = electrons_per_angstrom

        # Compute the image scaled with Poisson noise
        return (index, image, metadata)


def simulation_factory(
    microscope: Microscope,
    sample: Sample,
    scan: Scan,
    device: Device = Device.gpu,
    simulation: dict = None,
    cluster: dict = None,
) -> Simulation:
    """
    Create the simulation

    Args:
        microscope (object); The microscope object
        sample (object): The sample object
        scan (object): The scan object
        device (str): The device to use
        simulation (object): The simulation parameters
        cluster (object): The cluster parameters

    Returns:
        object: The simulation object

    """
    # Get the margin
    margin = 0 if simulation is None else simulation.get("margin", 0)

    # Create the simulation
    return Simulation(
        image_size=(
            microscope.detector.nx + 2 * margin,
            microscope.detector.ny + 2 * margin,
        ),
        pixel_size=microscope.detector.pixel_size,
        scan=scan,
        cluster=cluster,
        simulate_image=ExitWaveImageSimulator(
            microscope=microscope,
            sample=sample,
            scan=scan,
            simulation=simulation,
            device=device,
        ),
    )


@singledispatch
def exit_wave(
    config_file,
    sample_file: str,
    exit_wave_file: str,
    device: Device = Device.gpu,
    cluster_method: ClusterMethod = None,
    cluster_max_workers: int = 1,
):
    """
    Simulate the exit wave from the sample

    Args:
        config_file: The config filename
        sample_file: The sample filename
        exit_wave_file: The exit wave filename
        device: The device to run on (CPU or GPU)
        cluster_method: The cluster method to use (default None)
        cluster_max_workers: The maximum number of cluster jobs

    """

    # Load the full configuration
    config = parakeet.config.load(config_file)

    # Set the command line args in a dict
    if device is not None:
        config.device = device
    if cluster_max_workers is not None:
        config.cluster.max_workers = cluster_max_workers
    if cluster_method is not None:
        config.cluster.method = cluster_method

    # Print some options
    parakeet.config.show(config)

    # Create the sample
    logger.info(f"Loading sample from {sample_file}")
    sample = parakeet.sample.load(sample_file)

    # The exit wave file
    _exit_wave_Config(config, sample, exit_wave_file)


@exit_wave.register(parakeet.config.Config)
def _exit_wave_Config(
    config: parakeet.config.Config, sample: parakeet.sample.Sample, exit_wave_file: str
):
    """
    Simulate the exit wave from the sample

    Args:
        config: The config object
        sample: The sample object
        exit_wave_file: The exit wave filename

    """

    # Create the microscope
    microscope = parakeet.microscope.new(config.microscope)

    # Create the scan
    if config.scan.step_pos == "auto":
        radius = sample.shape_radius
        config.scan.step_pos = config.scan.step_angle * radius * pi / 180.0
    scan = parakeet.scan.new(
        electrons_per_angstrom=microscope.beam.electrons_per_angstrom,
        **config.scan.dict(),
    )

    # Create the simulation
    simulation = simulation_factory(
        microscope,
        sample,
        scan,
        device=config.device,
        simulation=config.simulation.dict(),
        cluster=config.cluster.dict(),
    )

    # Create the writer
    logger.info(f"Opening file: {exit_wave_file}")
    writer = parakeet.io.new(
        exit_wave_file,
        shape=simulation.shape,
        pixel_size=simulation.pixel_size,
        dtype=np.complex64,
    )

    # Run the simulation
    simulation.simulate_image.metadata = writer.header
    simulation.run(writer)<|MERGE_RESOLUTION|>--- conflicted
+++ resolved
@@ -33,10 +33,6 @@
 __all__ = ["exit_wave"]
 
 
-Device = parakeet.config.Device
-ClusterMethod = parakeet.config.ClusterMethod
-Sample = parakeet.sample.Sample
-
 # Get the logger
 logger = logging.getLogger(__name__)
 
@@ -60,47 +56,6 @@
         self.simulation = simulation
         self.device = device
 
-<<<<<<< HEAD
-    def get_beam_drift(self, index, angle):
-        """
-        Get the beam drift
-
-        Returns:
-            tuple: shiftx, shifty - the beam drift
-        """
-
-        beam_drift = self.microscope.beam.drift
-        driftx = 0
-        drifty = 0
-        if beam_drift and not beam_drift["type"] is None:
-            if beam_drift["type"] == "random":
-                driftx, drifty = np.random.normal(0, beam_drift["magnitude"], size=2)
-                logger.info("Adding drift of %f, %f " % (driftx, drifty))
-            elif beam_drift["type"] == "random_smoothed":
-                if index == 0:
-
-                    def generate_smoothed_random(magnitude, num_images):
-                        drift = np.random.normal(0, magnitude, size=(num_images, 2))
-                        driftx = np.convolve(drift[:, 0], np.ones(5) / 5, mode="same")
-                        drifty = np.convolve(drift[:, 1], np.ones(5) / 5, mode="same")
-                        return driftx, drifty
-
-                    self._beam_drift = generate_smoothed_random(
-                        beam_drift["magnitude"], len(self.scan)
-                    )
-                driftx = self._beam_drift[0][index]
-                drifty = self._beam_drift[1][index]
-                logger.info("Adding drift of %f, %f " % (driftx, drifty))
-            elif beam_drift["type"] == "sinusoidal":
-                driftx = sin(angle * pi / 180) * beam_drift["magnitude"]
-                drifty = driftx
-                logger.info("Adding drift of %f, %f " % (driftx, drifty))
-            else:
-                raise RuntimeError("Unknown drift type")
-
-        # Return the beam drift
-        return driftx, drifty
-=======
     def get_masker(
         self,
         index,
@@ -179,7 +134,6 @@
 
         # Get the masker
         return masker
->>>>>>> fdabb33c
 
     def __call__(self, index):
         """
@@ -274,9 +228,6 @@
             atoms.data["y"] = coords[:, 1]
             atoms.data["z"] = coords[:, 2]
 
-<<<<<<< HEAD
-        simulate.input.spec_atoms = atoms.translate(
-=======
         # Select atoms in FOV
         fov_xmin = origin[0] - offset
         fov_xmax = fov_xmin + x_fov + 2 * offset
@@ -293,7 +244,6 @@
 
         # Translate for the detector
         input_multislice.spec_atoms = atoms.translate(
->>>>>>> fdabb33c
             (offset - origin[0], offset - origin[1], 0)
         ).to_multem()
         logger.info("   Got spec atoms")
@@ -314,10 +264,6 @@
 
         if self.simulation["ice"] == True:
             # Get the masker
-<<<<<<< HEAD
-            masker = simulate.masker(
-                index, pixel_size, (driftx, drifty, 0), origin, offset
-=======
             masker = self.get_masker(
                 index,
                 input_multislice,
@@ -327,7 +273,6 @@
                 offset,
                 orientation,
                 position,
->>>>>>> fdabb33c
             )
 
             # Run the simulation
@@ -342,16 +287,12 @@
         # Multem outputs data in column major format. In C++ and Python we
         # generally deal with data in row major format so we must do a
         # transpose here.
-<<<<<<< HEAD
-        image = image[padding:-padding, padding:-padding]
-=======
         image = np.array(output_multislice.data[0].psi_coh).T
         x0 = padding
         y0 = padding
         x1 = image.shape[1] - padding
         y1 = image.shape[0] - padding
         image = image[y0:y1, x0:x1]
->>>>>>> fdabb33c
 
         # Print some info
         psi_tot = np.abs(image) ** 2
@@ -392,9 +333,9 @@
 
 def simulation_factory(
     microscope: Microscope,
-    sample: Sample,
+    sample: parakeet.config.Sample,
     scan: Scan,
-    device: Device = Device.gpu,
+    device: parakeet.config.Device = parakeet.config.Device.gpu,
     simulation: dict = None,
     cluster: dict = None,
 ) -> Simulation:
@@ -440,8 +381,8 @@
     config_file,
     sample_file: str,
     exit_wave_file: str,
-    device: Device = Device.gpu,
-    cluster_method: ClusterMethod = None,
+    device: parakeet.config.Device = parakeet.config.Device.gpu,
+    cluster_method: parakeet.config.ClusterMethod = None,
     cluster_max_workers: int = 1,
 ):
     """
