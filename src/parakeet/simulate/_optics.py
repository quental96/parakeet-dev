--- conflicted
+++ resolved
@@ -85,15 +85,6 @@
             gpu_id,
             defocus=None,
         ):
-<<<<<<< HEAD
-=======
-            # Create the multem system configuration
-            system_conf = parakeet.simulate.simulation.create_system_configuration(
-                device,
-                gpu_id,
-            )
-
->>>>>>> f1651177
             # Set the defocus
             if defocus is not None:
                 microscope.lens.c_10 = defocus
@@ -101,6 +92,7 @@
             # Create the simulation engine
             simulate = SimulationEngine(
                 device,
+                gpu_id,
                 microscope,
                 simulation["slice_thickness"],
                 simulation["margin"],
@@ -214,7 +206,6 @@
         else:
             # Get the effective thickness
             thickness = parakeet.inelastic.effective_thickness(shape, angle)  # A
-<<<<<<< HEAD
             if self.simulation["inelastic_model"] == "unfiltered":
                 # Get the energy bins
                 bin_energy, bin_spread, bin_weight = parakeet.inelastic.get_energy_bins(
@@ -224,145 +215,6 @@
                     * microscope.beam.energy
                     * 1000,  # dE
                 )
-=======
-            peak, sigma = parakeet.inelastic.most_probable_loss(
-                microscope.beam.energy, shape, angle
-            )  # eV
-
-            # Save the energy and energy spread
-            beam_energy = microscope.beam.energy * 1000  # eV
-            beam_energy_spread = microscope.beam.energy_spread  # dE / E
-            # beam_energy_sigma = (1.0 / sqrt(2)) * beam_energy_spread * beam_energy  # eV
-
-            # Set a maximum peak energy loss
-            peak = min(peak, beam_energy * 0.1)  # eV
-
-            # Make optimizer
-            optimizer = parakeet.inelastic.EnergyFilterOptimizer(dE_min=-60, dE_max=200)
-            assert self.simulation["mp_loss_position"] in ["peak", "optimal"]
-            if self.simulation["mp_loss_position"] != "peak":
-                peak = optimizer(beam_energy, thickness, filter_width=filter_width)
-
-            # Compute elastic fraction and spread
-            elastic_fraction, elastic_spread = optimizer.compute_elastic_component(
-                beam_energy, thickness, peak, filter_width
-            )
-
-            # Compute inelastic fraction and spread
-            (
-                inelastic_fraction,
-                inelastic_spread,
-            ) = optimizer.compute_inelastic_component(
-                beam_energy, thickness, peak, filter_width
-            )
-
-            # Compute the spread
-            elastic_spread = elastic_spread / beam_energy  # dE / E
-            inelastic_spread = inelastic_spread / beam_energy  # dE / E
-
-            # Set the spread for the zero loss image
-            microscope.beam.energy_spread = elastic_spread  # dE / E
-
-            # Compute the zero loss image
-            image1 = compute_image(
-                psi,
-                microscope,
-                self.simulation,
-                x_fov,
-                y_fov,
-                offset,
-                self.device,
-                self.gpu_id,
-                defocus,
-            )
-
-            # Add the energy loss
-            microscope.beam.energy = (beam_energy - peak) / 1000.0  # keV
-
-            # Compute the energy spread of the plasmon peak
-            microscope.beam.energy_spread = (
-                beam_energy_spread + inelastic_spread
-            )  # dE / E
-            print("Energy: %f keV" % microscope.beam.energy)
-            print("Energy spread: %f ppm" % microscope.beam.energy_spread)
-
-            # Compute the MPL image
-            image2 = compute_image(
-                psi,
-                microscope,
-                self.simulation,
-                x_fov,
-                y_fov,
-                offset,
-                self.device,
-                self.gpu_id,
-                defocus,
-            )
-
-            # Save the energy shift
-            energy_shift = peak
-
-            # Compute the zero loss and mpl image fraction
-            electron_fraction = elastic_fraction + inelastic_fraction
-
-            # Add the images incoherently and scale the image by the fraction of electrons
-            image = elastic_fraction * image1 + inelastic_fraction * image2
-
-        elif self.simulation["inelastic_model"] == "unfiltered":
-            # Compute the energy and spread of the plasmon peak
-            peak, sigma = parakeet.inelastic.most_probable_loss(
-                microscope.beam.energy, shape, angle
-            )  # eV
-            peak = min(peak, 1000 * microscope.beam.energy * 0.1)  # eV
-            spread = sigma * sqrt(2) / (microscope.beam.energy * 1000)  # dE / E
-
-            # Compute the zero loss image
-            image1 = compute_image(
-                psi,
-                microscope,
-                self.simulation,
-                x_fov,
-                y_fov,
-                offset,
-                self.device,
-                self.gpu_id,
-                defocus,
-            )
-
-            # Add the energy loss
-            microscope.beam.energy -= peak / 1000  # keV
-
-            # Compute the energy spread of the plasmon peak
-            microscope.beam.energy_spread += spread  # dE / E
-            print("Energy: %f keV" % microscope.beam.energy)
-            print("Energy spread: %f ppm" % microscope.beam.energy_spread)
-
-            # Compute the MPL image
-            image2 = compute_image(
-                psi,
-                microscope,
-                self.simulation,
-                x_fov,
-                y_fov,
-                offset,
-                self.device,
-                self.gpu_id,
-                defocus,
-            )
-
-            # Compute the zero loss and mpl image fraction
-            zero_loss_fraction = parakeet.inelastic.zero_loss_fraction(shape, angle)
-            mp_loss_fraction = parakeet.inelastic.mp_loss_fraction(shape, angle)
-            electron_fraction = zero_loss_fraction + mp_loss_fraction
-
-            # Add the images incoherently and scale the image by the fraction of electrons
-            image = zero_loss_fraction * image1 + mp_loss_fraction * image2
-
-        elif self.simulation["inelastic_model"] == "cc_corrected":
-            # Set the Cs and CC to zero
-            microscope.lens.c_30 = 0
-            microscope.lens.c_c = 0
->>>>>>> f1651177
 
             elif self.simulation["inelastic_model"] == "cc_corrected":
                 # Get the energy bins
@@ -374,24 +226,9 @@
                     * 1000,  # dE
                 )
 
-<<<<<<< HEAD
                 # Set the Cs and CC to zero
                 microscope.lens.c_30 = 0
                 microscope.lens.c_c = 0
-=======
-            # Compute the zero loss image
-            image1 = compute_image(
-                psi,
-                microscope,
-                self.simulation,
-                x_fov,
-                y_fov,
-                offset,
-                self.device,
-                self.gpu_id,
-                defocus,
-            )
->>>>>>> f1651177
 
             elif self.simulation["inelastic_model"] == "mp_loss":
                 # Set the filter width
@@ -427,7 +264,6 @@
                     filter_width=filter_width,
                 )
 
-<<<<<<< HEAD
             else:
                 raise RuntimeError("Unknown inelastic model")
 
@@ -481,20 +317,6 @@
                         defocus,
                     )
                 )
-=======
-            # Compute the MPL image
-            image2 = compute_image(
-                psi,
-                microscope,
-                self.simulation,
-                x_fov,
-                y_fov,
-                offset,
-                self.device,
-                self.gpu_id,
-                defocus,
-            )
->>>>>>> f1651177
 
                 # Compute the MPL image
                 image_n = weight * compute_image(
@@ -505,6 +327,7 @@
                     y_fov,
                     offset,
                     self.device,
+                    self.gpu_id,
                     defocus,
                 )
 
